--- conflicted
+++ resolved
@@ -1059,15 +1059,6 @@
                 wInvertGraphDotVScroll->slots()->bind(tk::SLOT_SUBMIT, slot_invert_graph_dot_vscroll_changed, this);
             }
 
-<<<<<<< HEAD
-            // Auto scale spectrum
-            if ((wZoomableSpectrum = create_menu_item(menu)) != NULL)
-            {
-                wZoomableSpectrum->type()->set_check();
-                wZoomableSpectrum->text()->set("actions.ui_behavior.enable_zoomable_spectrum");
-                wZoomableSpectrum->slots()->bind(tk::SLOT_SUBMIT, slot_zoomable_spectrum_changed, this);
-            }
-=======
             LSP_STATUS_ASSERT(
                 add_ui_flag(menu,
                     UI_ZOOMABLE_SPECTRUM_GRAPH_PORT,
@@ -1090,14 +1081,10 @@
 
             // Thickness of the enum menu item
             wFilterPointThickness = create_enum_menu(&sFilterPointThickness, menu, "actions.ui_behavior.filter_point_thickness");
->>>>>>> 446dfb68
-
-            return STATUS_OK;
-        }
-
-<<<<<<< HEAD
-        status_t PluginWindow::init_presets(tk::Menu *menu, bool add_submenu)
-=======
+
+            return STATUS_OK;
+        }
+
         status_t PluginWindow::add_ui_flag(tk::Menu *menu, const char *port_id, const char *key)
         {
             ui::IPort *port = pWrapper->port(port_id);
@@ -1124,21 +1111,16 @@
         }
 
         ssize_t PluginWindow::compare_presets(const resource::resource_t *a, const resource::resource_t *b)
->>>>>>> 446dfb68
-        {
-            status_t res;
-            if (menu == NULL)
-                return STATUS_OK;
-
-            // Enumerate presets
-            lltl::darray<resource::resource_t> presets;
-            const meta::plugin_t *metadata = pWrapper->ui()->metadata();
-            if ((metadata == NULL))
-                return STATUS_OK;
-
-<<<<<<< HEAD
-            tk::MenuItem *item;
-=======
+        {
+            return strcmp(a->name, b->name);
+        }
+
+        status_t PluginWindow::scan_presets(const char *location, lltl::darray<resource::resource_t> *presets)
+        {
+            io::Path path;
+            LSPString tmp;
+            resource::resource_t *resources = NULL;
+
             if (tmp.fmt_utf8(LSP_BUILTIN_PREFIX "presets/%s", location) < 0)
                 return STATUS_BAD_STATE;
             ssize_t count = pWrapper->resources()->enumerate(&tmp, &resources);
@@ -1150,28 +1132,10 @@
             };
 
             lsp_trace("resources = %p, count = %d", resources, int(count));
->>>>>>> 446dfb68
-
-            if (add_submenu)
-            {
-<<<<<<< HEAD
-                // Create submenu item
-                item          = create_menu_item(menu);
-                if (item == NULL)
-                    return STATUS_NO_MEM;
-                item->text()->set("actions.load_preset");
-
-                // Create submenu
-                menu                        = create_menu();
-                if (menu == NULL)
-                    return STATUS_NO_MEM;
-                item->menu()->set(menu);
-            }
-
-            preset_sel_t *sel;
-            io::Path path;
-            LSPString tmp;
-=======
+
+            // Process all resources and form the final list of preset files
+            for (ssize_t i=0; i<count; ++i)
+            {
                 resource::resource_t *item = &resources[i];
 
                 // Filter the preset file
@@ -1193,7 +1157,42 @@
             }
 
             presets->qsort(compare_presets);
->>>>>>> 446dfb68
+
+            return STATUS_OK;
+        }
+
+        status_t PluginWindow::init_presets(tk::Menu *menu, bool add_submenu)
+        {
+            status_t res;
+            if (menu == NULL)
+                return STATUS_OK;
+
+            // Enumerate presets
+            lltl::darray<resource::resource_t> presets;
+            const meta::plugin_t *metadata = pWrapper->ui()->metadata();
+            if ((metadata == NULL))
+                return STATUS_OK;
+
+            tk::MenuItem *item;
+
+            if (add_submenu)
+            {
+                // Create submenu item
+                item          = create_menu_item(menu);
+                if (item == NULL)
+                    return STATUS_NO_MEM;
+                item->text()->set("actions.load_preset");
+
+                // Create submenu
+                menu                        = create_menu();
+                if (menu == NULL)
+                    return STATUS_NO_MEM;
+                item->menu()->set(menu);
+            }
+
+            preset_sel_t *sel;
+            io::Path path;
+            LSPString tmp;
 
             if ((item = create_menu_item(menu)) == NULL) return STATUS_NO_MEM;
             item->text()->set_raw("Initial preset");
