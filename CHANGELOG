--- conflicted
+++ resolved
@@ -73,15 +73,11 @@
 * Plugins now can be built without the ui if we omit the 'ui' feature in
   build configuration.
 * Added support of string ports.
-<<<<<<< HEAD
-* Added empty text support for Edit controller.
-=======
 * Improved build tools: UI resources are now built-in only for libraries that
   need them.
 * Several fixes for VST3 wrapper.
 * Added INSTALL_FEATURES option.
 * Updated module versions in dependencies.
->>>>>>> 446dfb68
 
 === 1.0.24 ===
 * Updated module versions in dependencies.
